--- conflicted
+++ resolved
@@ -1,6 +1,6 @@
 [project]
 name = "defensive-toolkit"
-version = "1.5.0"
+version = "1.6.0"
 description = "100% Open Source blue team security platform with comprehensive test suite (700+ tests, 80%+ coverage)"
 readme = "README.md"
 requires-python = ">=3.10"
@@ -95,27 +95,16 @@
 requires = ["hatchling"]
 build-backend = "hatchling.build"
 
-<<<<<<< HEAD
 [tool.hatch.build.targets.wheel]
 packages = ["scripts", "detection-rules", "forensics", "hardening", "incident-response", "threat-hunting", "monitoring", "vulnerability-mgmt", "automation", "compliance", "log-analysis"]
 
 [dependency-groups]
-=======
-[dependency-groups]
 # Development dependencies (new format replacing tool.uv.dev-dependencies)
->>>>>>> f822ed79
 dev = [
     "pytest>=8.3.0",
     "pytest-cov>=6.0.0",
     "pytest-mock>=3.14.0",
     "pytest-asyncio>=0.24.0",
-<<<<<<< HEAD
-    "pytest-xdist>=3.6.0",
-    "bandit>=1.8.0",
-    "black>=24.10.0",
-    "ruff>=0.8.0",
-    "mypy>=1.13.0",
-=======
     "pytest-xdist>=3.6.0",  # Parallel test execution
     "pytest-benchmark>=5.1.0",  # Performance benchmarking
     "faker>=30.8.2",  # Test data generation
@@ -124,7 +113,6 @@
     "black>=24.10.0",  # Code formatting
     "ruff>=0.8.0",  # Fast linting
     "mypy>=1.13.0",  # Type checking
->>>>>>> f822ed79
     "coverage[toml]>=7.6.0",
 ]
 
